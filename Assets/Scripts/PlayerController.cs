<<<<<<< HEAD
using System;
=======
using System.Runtime.CompilerServices;
>>>>>>> 2aed18cc
using UnityEngine;

public class PlayerController : MonoBehaviour
{
    [Header("Input")] 
    [SerializeField] private float buttonBufferTime;
    [Header("Collisions")] 
    [SerializeField] private LayerMask collisionLayer;
    [SerializeField] private float collisionDistance;
    [SerializeField] private float wallCloseDistance;
    [Header("Ground")]
    [SerializeField] private float maxGroundSpeed;
    [SerializeField] private float groundAcceleration;
    [SerializeField] private float startDirection;
    [SerializeField] private float groundingForce;
    [Header("Jump")]
    [SerializeField] private float jumpPower;
    [SerializeField] private float doubleJumpPower;
    [Header("Air")]
    [SerializeField] private float maxFallSpeed;
    [SerializeField] private float fallAcceleration;
    [SerializeField] private float earlyReleaseFallAcceleration;
    [Header("Wall")] 
    [SerializeField] private float wallJumpAngle;
    [SerializeField] private float wallJumpPower;
    [SerializeField] private float wallSlideSpeed;
    [SerializeField] private float wallSlideAcceleration;
    [Header("Swinging")] 
    [SerializeField] private LineRenderer ropeRenderer;
    [SerializeField] private float swingBoostMultiplier;
    [SerializeField] private float maxSwingSpeed;
    [SerializeField] private float swingAcceleration;
    [Header("Visual")] 
    [SerializeField] private Color doubleJumpUsedColor;
    [SerializeField] private Color doubleJumpUnusedColor;
    
    public Vector2 FrameInput => _velocity;
    public event Action<bool, float> GroundedChanged;
    public event Action<bool> WallHit;
    public event Action Jumped;

    private Rigidbody2D _rb;
    private CapsuleCollider2D _col;
    // private SpriteRenderer _sprite;

    private float _time;
    private float _timeButtonPressed;
    private bool _buttonUsed;
    private bool _isButtonHeld;
    
    private Vector2 _velocity;
    private float _lastDirection;
    private bool _grounded;
    private bool _leftWallSliding;
    private bool _rightWallSliding;
    private bool _closeToWall;
    private bool _canDoubleJump;
    private bool _canReleaseEarly;
    private bool _releasedEarly;
    
    private Collider2D _swingArea;
    private bool _inSwingArea;
    private bool _isSwinging;
    private float _swingRadius;
    
    private void Awake()
    {
        _rb = GetComponent<Rigidbody2D>();
        _col = GetComponent<CapsuleCollider2D>();
        // _sprite = GetComponent<SpriteRenderer>();
        
        // _sprite.color = doubleJumpUnusedColor;
        _buttonUsed = true;
        _lastDirection = startDirection;
    }

    private void Update()
    {
        _time += Time.deltaTime;

        if (Input.GetButtonDown("Jump"))
        {
            _timeButtonPressed = _time;
            _buttonUsed = false;
        }
        _isButtonHeld = Input.GetButton("Jump");

        RedrawRope();
    }

    private void OnTriggerEnter2D(Collider2D other)
    {
        if (other.gameObject.CompareTag("SwingArea"))
        {
            _swingArea = other;
            _inSwingArea = true;
        }
    }

    private void OnTriggerExit2D(Collider2D other)
    {
        if (other.gameObject.CompareTag("SwingArea"))
        {
            _inSwingArea = false;
        }
    }

    private void FixedUpdate()
    {
        CheckCollisions();
        
        HandleWallJump();
        HandleSwing();
        HandleJump();
        HandleDoubleJump();
        HandleEarlyRelease();
        HandleWalk();
        HandleGravity();
        
        ApplyMovement();
    }

    private void CheckCollisions()
    {
        bool groundHit = Physics2D.CapsuleCast(_col.bounds.center, _col.size, _col.direction, 0, 
            Vector2.down, collisionDistance, collisionLayer);
        bool ceilingHit = Physics2D.CapsuleCast(_col.bounds.center, _col.size, _col.direction, 0, 
            Vector2.up, collisionDistance, collisionLayer);
        bool leftWallHit = Physics2D.CapsuleCast(_col.bounds.center, _col.size, _col.direction, 0, 
            Vector2.left, collisionDistance, collisionLayer);
        bool rightWallHit = Physics2D.CapsuleCast(_col.bounds.center, _col.size, _col.direction, 0,
            Vector2.right, collisionDistance, collisionLayer);
        _closeToWall = Physics2D.CapsuleCast(_col.bounds.center, _col.size, _col.direction, 0,
            _velocity, wallCloseDistance, collisionLayer);
        
        if (ceilingHit) _velocity.y = Mathf.Min(0, _velocity.y);
<<<<<<< HEAD

        if (leftWallHit || rightWallHit)
            WallHit.Invoke(true);
        else
            WallHit.Invoke(false);

=======
        
>>>>>>> 2aed18cc
        _leftWallSliding = leftWallHit;
        _rightWallSliding = rightWallHit;
        
        // Debug.Log($"_leftWallSliding: {_leftWallSliding}, _rightWallSliding: {_rightWallSliding}, _closeToWall: {_closeToWall}");

        if (!_grounded && groundHit)
        {
            _grounded = true;
            _canDoubleJump = true;
            // _sprite.color = doubleJumpUnusedColor;
            GroundedChanged?.Invoke(true, Mathf.Abs(_velocity.y));
            Debug.Log(_grounded);
        }
        else if (_grounded && !groundHit)
        {
            _grounded = false;
            GroundedChanged?.Invoke(false, 0);
            Debug.Log(_grounded);
        }
    }

    private void HandleWallJump()
    {
        if ((_rightWallSliding || _leftWallSliding) && !_grounded && CanUseButton())
        {
            _velocity = new Vector2(Mathf.Cos(wallJumpAngle), Mathf.Sin(wallJumpAngle)) * wallJumpPower;
            if (_rightWallSliding) _velocity.x = -_velocity.x;
            
            _buttonUsed = true;
            _leftWallSliding = false;
            _rightWallSliding = false;
<<<<<<< HEAD
            Jumped?.Invoke();
=======
            _canReleaseEarly = true;
            _canDoubleJump = true;
            _sprite.color = doubleJumpUnusedColor;
>>>>>>> 2aed18cc
        }
    }

    private void HandleJump()
    {
        if (_grounded && CanUseButton())
        {
            _velocity.y = jumpPower;
            _buttonUsed = true;
            _grounded = false;
<<<<<<< HEAD
            Jumped?.Invoke();
=======
            _canReleaseEarly = true;
>>>>>>> 2aed18cc
        }
    }

    private void HandleDoubleJump()
    {
        if (CanUseButton() && _canDoubleJump && !_closeToWall)
        {
            _velocity.y = doubleJumpPower;
            _buttonUsed = true;
            _canDoubleJump = false;
<<<<<<< HEAD
            
            _velocity.y = doubleJumpPower;
            // _sprite.color = doubleJumpUsedColor;
            Jumped?.Invoke();
=======
            _sprite.color = doubleJumpUsedColor;
            _canReleaseEarly = true;
        }
    }
    
    private void HandleEarlyRelease()
    {
        if (!_canReleaseEarly) return;

        if (!_isButtonHeld) _releasedEarly = true;
        if (_velocity.y < 0f)
        {
            _canReleaseEarly = false;
            _releasedEarly = false;
>>>>>>> 2aed18cc
        }
    }

    private void HandleWalk()
    {
        if (_grounded && !_leftWallSliding && !_rightWallSliding)
        {
            _velocity.x = Mathf.MoveTowards(_velocity.x, maxGroundSpeed * _lastDirection, groundAcceleration * Time.fixedDeltaTime);
        }
    }

    private void HandleGravity()
    {
        if (_grounded && _velocity.y <= 0f)
        {
            _velocity.y = -groundingForce;
        }
        else if ((_leftWallSliding || _rightWallSliding) && _velocity.y <= 0f)
        {
            _velocity.y = Mathf.MoveTowards(_velocity.y, -wallSlideSpeed, wallSlideAcceleration * Time.fixedDeltaTime);
            _velocity.x = 0f;
        }
        else
        {
            float accel = _releasedEarly ? earlyReleaseFallAcceleration : fallAcceleration;
            _velocity.y = Mathf.MoveTowards(_velocity.y, -maxFallSpeed, accel * Time.fixedDeltaTime);
        }
    }

    private void HandleSwing()
    {
        if (!_isSwinging && CanUseButton() && _inSwingArea)
        {
            // start swing
            _isSwinging = true;
            _buttonUsed = true;
            _swingRadius = Vector2.Distance(_swingArea.transform.position, transform.position);
            // Debug.Log("Swing started with radius " + _swingRadius);
            // Debug.Log($"swing pos: {_swingArea.transform.position} my pos: {transform.position}");
            ropeRenderer.enabled = true;
        }
        
        if (_isSwinging && !_isButtonHeld)
        {
            // stop swing
            _isSwinging = false;
            ropeRenderer.enabled = false;
            // boost velocity if going up
            if (_velocity.y >= 0f) _velocity *= swingBoostMultiplier;
        }

        if (_isSwinging)
        {
            Vector2 relPos = transform.position - _swingArea.transform.position;
            // if going down, accelerate to target swing speed
            if (_velocity.y <= 0f && _velocity.magnitude <= maxSwingSpeed)
            {
                _velocity = _velocity.normalized * Mathf.MoveTowards(_velocity.magnitude, maxSwingSpeed, 
                    swingAcceleration * Time.fixedDeltaTime);
            }
            Vector2 testPos = relPos + _velocity * Time.fixedDeltaTime;
            Vector2 newPos = testPos.normalized * _swingRadius;
            _velocity = (newPos - relPos) / Time.fixedDeltaTime;
            // Debug.Log($"Swing speed: {boostedVelocity.magnitude}");
            // Debug.Log("rel pos: " + relPos + " test pos: " + testPos + " new pos: " + newPos);
        }
    }

    private void RedrawRope()
    {
        if (_isSwinging)
        {
            ropeRenderer.positionCount = 2;
            ropeRenderer.SetPosition(0, transform.position);
            ropeRenderer.SetPosition(1, _swingArea.transform.position);
        }
    }

    private void ApplyMovement()
    {
        _rb.velocity = _velocity;
        if (_velocity.x != 0f) _lastDirection = Mathf.Sign(_velocity.x);
        Debug.DrawRay(transform.position, _velocity, Color.magenta);
    }
    
    private bool CanUseButton()
    {
        return !_buttonUsed && _time <= _timeButtonPressed + buttonBufferTime;
    }
}<|MERGE_RESOLUTION|>--- conflicted
+++ resolved
@@ -1,8 +1,5 @@
-<<<<<<< HEAD
+using System.Runtime.CompilerServices;
 using System;
-=======
-using System.Runtime.CompilerServices;
->>>>>>> 2aed18cc
 using UnityEngine;
 
 public class PlayerController : MonoBehaviour
@@ -139,16 +136,12 @@
             _velocity, wallCloseDistance, collisionLayer);
         
         if (ceilingHit) _velocity.y = Mathf.Min(0, _velocity.y);
-<<<<<<< HEAD
 
         if (leftWallHit || rightWallHit)
             WallHit.Invoke(true);
         else
             WallHit.Invoke(false);
 
-=======
-        
->>>>>>> 2aed18cc
         _leftWallSliding = leftWallHit;
         _rightWallSliding = rightWallHit;
         
@@ -180,13 +173,10 @@
             _buttonUsed = true;
             _leftWallSliding = false;
             _rightWallSliding = false;
-<<<<<<< HEAD
-            Jumped?.Invoke();
-=======
             _canReleaseEarly = true;
             _canDoubleJump = true;
-            _sprite.color = doubleJumpUnusedColor;
->>>>>>> 2aed18cc
+            // _sprite.color = doubleJumpUnusedColor;
+            Jumped?.Invoke();
         }
     }
 
@@ -197,11 +187,8 @@
             _velocity.y = jumpPower;
             _buttonUsed = true;
             _grounded = false;
-<<<<<<< HEAD
+            _canReleaseEarly = true;
             Jumped?.Invoke();
-=======
-            _canReleaseEarly = true;
->>>>>>> 2aed18cc
         }
     }
 
@@ -212,13 +199,7 @@
             _velocity.y = doubleJumpPower;
             _buttonUsed = true;
             _canDoubleJump = false;
-<<<<<<< HEAD
-            
-            _velocity.y = doubleJumpPower;
             // _sprite.color = doubleJumpUsedColor;
-            Jumped?.Invoke();
-=======
-            _sprite.color = doubleJumpUsedColor;
             _canReleaseEarly = true;
         }
     }
@@ -232,7 +213,7 @@
         {
             _canReleaseEarly = false;
             _releasedEarly = false;
->>>>>>> 2aed18cc
+            Jumped?.Invoke();
         }
     }
 
